--- conflicted
+++ resolved
@@ -186,15 +186,14 @@
         pass
 
     @staticmethod
-<<<<<<< HEAD
     @abc.abstractmethod
     def _section_coordinates(
         edges: FloatArray, xy: FloatArray, dim: str, index: IntArray, name: str
     ):
         pass
-=======
+
     def format_connectivity_as_dense(
-        sparse_connectivity: Union[csr_matrix, coo_matrix, np.ndarray]
+        sparse_connectivity: Union[csr_matrix, coo_matrix, np.ndarray],
     ):
         """
         Return a rectangular representation of a sparse (CSR or COO)
@@ -246,7 +245,6 @@
             return dense_connectivity.tocsr()
         else:
             return connectivity.to_sparse(dense_connectivity)
->>>>>>> 7f9c8bde
 
     def _create_data_array(self, data: ArrayLike, dimension: str):
         from xugrid import UgridDataArray
