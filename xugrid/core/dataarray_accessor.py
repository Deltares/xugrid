from typing import Dict, List, Sequence, Tuple, Union

import numpy as np
import scipy.sparse
import xarray as xr

# from xugrid.plot.pyvista import to_pyvista_grid
from xugrid.core.accessorbase import AbstractUgridAccessor
from xugrid.core.utils import UncachedAccessor
from xugrid.core.wrap import UgridDataArray
from xugrid.plot.plot import _PlotMethods
from xugrid.ugrid import connectivity
from xugrid.ugrid.interpolate import laplace_interpolate
from xugrid.ugrid.ugridbase import UgridType


class UgridDataArrayAccessor(AbstractUgridAccessor):
    """
    This "accessor" makes operations using the UGRID topology available via the
    ``.ugrid`` attribute for UgridDataArrays and UgridDatasets.
    """

    def __init__(self, obj: xr.DataArray, grid: UgridType):
        self.obj = obj
        self.grid = grid

    @property
    def grids(self) -> List[UgridType]:
        """
        The UGRID topology of this DataArry, as a list. Included for
        consistency with UgridDataset.
        """
        return [self.grid]

    @property
    def name(self) -> str:
        """Name of the UGRID topology of this DataArray."""
        return self.grid.name

    @property
    def names(self) -> List[str]:
        """
        Name of the UGRID topology, as a list. Included for consistency with
        UgridDataset.
        """
        return [self.grid.name]

    @property
    def topology(self) -> Dict[str, UgridType]:
        """Mapping from name to UGRID topology."""
        return {self.name: self.grid}

    @property
    def bounds(self) -> Dict[str, Tuple]:
        """
        Mapping from grid name to tuple containing ``minx, miny, maxx, maxy``
        values of the grid's node coordinates.
        """
        return {self.grid.name: self.grid.bounds}

    @property
    def total_bounds(self) -> Tuple:
        """
        Returns a tuple containing ``minx, miny, maxx, maxy`` values of the grid's
        node coordinates.
        """
        return next(iter(self.bounds.values()))

    plot = UncachedAccessor(_PlotMethods)

    def rename(self, name: str) -> UgridDataArray:
        """
        Give a new name to the UGRID topology and update the associated
        coordinate and dimension names in the DataArray.

        Parameters
        ----------
        name: str
            The new name of the topology.
        """
        obj = self.obj
        new_grid, name_dict = self.grid.rename(name, return_name_dict=True)
        to_rename = tuple(obj.coords) + tuple(obj.dims)
        new_obj = obj.rename({k: v for k, v in name_dict.items() if k in to_rename})
        return UgridDataArray(new_obj, new_grid)

    def assign_node_coords(self) -> UgridDataArray:
        """
        Assign node coordinates from the grid to the object.

        Returns a new object with all the original data in addition to the new
        node coordinates of the grid.

        Returns
        -------
        assigned: UgridDataset
        """
        return UgridDataArray(self.grid.assign_node_coords(self.obj), self.grid)

    def assign_edge_coords(self) -> UgridDataArray:
        """
        Assign edge coordinates from the grid to the object.

        Returns a new object with all the original data in addition to the new
        node coordinates of the grid.

        Returns
        -------
        assigned: UgridDataset
        """
        return UgridDataArray(self.grid.assign_edge_coords(self.obj), self.grid)

    def assign_face_coords(self) -> UgridDataArray:
        """
        Assign face coordinates from the grid to the object.

        Returns a new object with all the original data in addition to the new
        node coordinates of the grid.

        Returns
        -------
        assigned: UgridDataset
        """
        if self.grid.topology_dimension == 1:
            raise TypeError("Cannot set face coords from a Ugrid1D topology")
        return UgridDataArray(self.grid.assign_face_coords(self.obj), self.grid)

    def set_node_coords(self, node_x: str, node_y: str):
        """
        Given names of x and y coordinates of the nodes of an object, set them
        as the coordinates in the grid.

        Parameters
        ----------
        node_x: str
            Name of the x coordinate of the nodes in the object.
        node_y: str
            Name of the y coordinate of the nodes in the object.
        """
        self.grid.set_node_coords(node_x, node_y, self.obj)

    def sel(self, x=None, y=None):
        """
        Returns a new object, a subselection in the UGRID x and y coordinates.

        The indexing for x and y always occurs orthogonally, i.e.:
        ``.sel(x=[0.0, 5.0], y=[10.0, 15.0])`` results in a four points. For
        vectorized indexing (equal to ``zip``ing through x and y), see
        ``.sel_points``.

        Depending on the nature of the x and y indexers, a xugrid or xarray
        object is returned:

        * slice without step: ``x=slice(-100, 100)``: returns xugrid object, a
          part of the unstructured grid.
        * slice with step: ``x=slice(-100, 100, 10)``: returns xarray object, a
          series of points (x=[-100, -90, -80, ..., 90, 100]).
        * a scalar: ``x=5.0``: returns xarray object, a point.
        * an array: ``x=[1.0, 15.0, 17.0]``: returns xarray object, a series of
          points.

        Parameters
        ----------
        x: float, 1d array, slice
        y: float, 1d array, slice

        Returns
        -------
        selection: Union[UgridDataArray, UgridDataset, xr.DataArray, xr.Dataset]
        """
        result = self.grid.sel(self.obj, x, y)
        if isinstance(result, tuple):
            return UgridDataArray(*result)
        else:
            return result

    def sel_points(self, x, y):
        """
        Select points in the unstructured grid.

        Out-of-bounds points are ignored. They may be identified via the
        ``index`` coordinate of the returned selection.

        Parameters
        ----------
        x: ndarray of floats with shape ``(n_points,)``
        y: ndarray of floats with shape ``(n_points,)``

        Returns
        -------
        points: Union[xr.DataArray, xr.Dataset]
        """
        return self.grid.sel_points(self.obj, x, y)

    def rasterize(self, resolution: float) -> xr.DataArray:
        """
        Rasterize unstructured grid by sampling.

        Parameters
        ----------
        resolution: float
            Spacing in x and y.

        Returns
        -------
        rasterized: xr.DataArray
        """
        x, y, index = self.grid.rasterize(resolution)
        return self._raster(x, y, index)

    def rasterize_like(self, other: Union[xr.DataArray, xr.Dataset]) -> xr.DataArray:
        """
        Rasterize unstructured grid by sampling on the x and y coordinates
        of ``other``.

        Parameters
        ----------
        resolution: float
            Spacing in x and y.
        other: Union[xr.DataArray, xr.Dataset]
            Object to take x and y coordinates from.

        Returns
        -------
        rasterized: xr.DataArray
        """
        x, y, index = self.grid.rasterize_like(
            x=other["x"].values,
            y=other["y"].values,
        )
        return self._raster(x, y, index)

<<<<<<< HEAD
    def to_nonperiodic(self, xmax: float):
        """
        Convert this grid from a periodic grid (where the rightmost boundary shares its
        nodes with the leftmost boundary) to an aperiodic grid, where the leftmost nodes
        are separate from the rightmost nodes.

        Parameters
        ----------
        xmax: float
            The x-value of the newly created rightmost boundary nodes.
        """
        grid, obj = self.grid.to_nonperiodic(xmax=xmax, obj=self.obj)
        return UgridDataArray(obj, grid)
=======
    def intersect_line(
        self, start: Sequence[float], end: Sequence[float]
    ) -> xr.DataArray:
        """
        Intersect a line with the grid of this data, and fetch the values of
        the intersected faces.

        Parameters
        ----------
        obj: xr.DataArray or xr.Dataset
        start: sequence of two floats
            coordinate pair (x, y), designating the start point of the line.
        end: sequence of two floats
            coordinate pair (x, y), designating the end point of the line.

        Returns
        -------
        intersection: xr.DataArray
            The length along the line is returned as the "s" coordinate.
        """
        return self.grid.intersect_line(self.obj, start, end)

    def intersect_linestring(self, linestring) -> xr.DataArray:
        """
        Intersect the grid along a collection of linestrings. Returns a new DataArray
        with the values for each intersected segment.

        Parameters
        ----------
        linestring: shapely.LineString

        Returns
        -------
        intersection: xr.DataArray
            The length along the linestring is returned as the "s" coordinate.
        """
        return self.grid.intersect_linestring(self.obj, linestring)
>>>>>>> 34f61447

    @property
    def crs(self):
        """
        The Coordinate Reference System (CRS) represented as a ``pyproj.CRS`` object.

        Returns None if the CRS is not set.

        Returns
        -------
        crs: dict
            A dictionary containing the name of the grid and its CRS.
        """
        return {self.grid.name: self.grid.crs}

    def set_crs(
        self,
        crs: Union["pyproj.CRS", str] = None,  # type: ignore # noqa
        epsg: int = None,
        allow_override: bool = False,
    ):
        """
        Set the Coordinate Reference System (CRS) of a UGRID topology.

        NOTE: The underlying geometries are not transformed to this CRS. To
        transform the geometries to a new CRS, use the ``to_crs`` method.

        Parameters
        ----------
        crs : pyproj.CRS, optional if `epsg` is specified
            The value can be anything accepted
            by :meth:`pyproj.CRS.from_user_input() <pyproj.crs.CRS.from_user_input>`,
            such as an authority string (eg "EPSG:4326") or a WKT string.
        epsg : int, optional if `crs` is specified
            EPSG code specifying the projection.
        allow_override : bool, default False
            If the the UGRID topology already has a CRS, allow to replace the
            existing CRS, even when both are not equal.
        """
        self.grid.set_crs(crs, epsg, allow_override)

    def to_crs(
        self,
        crs: Union["pyproj.CRS", str] = None,  # type: ignore # noqa
        epsg: int = None,
    ) -> UgridDataArray:
        """
        Transform geometries to a new coordinate reference system.
        Transform all geometries in an active geometry column to a different coordinate
        reference system. The ``crs`` attribute on the current Ugrid must
        be set. Either ``crs`` or ``epsg`` may be specified for output.

        This method will transform all points in all objects. It has no notion
        of projecting the cells. All segments joining points are assumed to be
        lines in the current projection, not geodesics. Objects crossing the
        dateline (or other projection boundary) will have undesirable behavior.

        Parameters
        ----------
        crs : pyproj.CRS, optional if `epsg` is specified
            The value can be anything accepted by
            :meth:`pyproj.CRS.from_user_input() <pyproj.crs.CRS.from_user_input>`,
            such as an authority string (eg "EPSG:4326") or a WKT string.
        epsg : int, optional if `crs` is specified
            EPSG code specifying output projection.
        """
        uda = UgridDataArray(self.obj, self.grid.to_crs(crs, epsg))
        if self.grid.node_dimension in self.obj.dims:
            return uda.ugrid.assign_node_coords()
        else:
            return uda

    def to_geodataframe(
        self, name: str = None, dim_order=None
    ) -> "geopandas.GeoDataFrame":  # type: ignore # noqa
        """
        Convert data and topology of one facet (node, edge, face) of the grid
        to a geopandas GeoDataFrame. This also determines the geometry type of
        the geodataframe:

        * node: point
        * edge: line
        * face: polygon

        Parameters
        ----------
        dim: str
            node, edge, or face dimension. Inferred for DataArray.
        name: str
            Name to give to the array (required if unnamed).
        dim_order:
            Hierarchical dimension order for the resulting dataframe. Array content is
            transposed to this order and then written out as flat vectors in contiguous
            order, so the last dimension in this list will be contiguous in the resulting
            DataFrame. This has a major influence on which operations are efficient on the
            resulting dataframe.

            If provided, must include all dimensions of this DataArray. By default,
            dimensions are sorted according to the DataArray dimensions order.

        Returns
        -------
        geodataframe: gpd.GeoDataFrame
        """
        import geopandas as gpd

        dim = self.obj.dims[-1]
        if name is not None:
            ds = self.obj.to_dataset(name=name)
        else:
            ds = self.obj.to_dataset()

        variables = [var for var in ds.data_vars if dim in ds[var].dims]
        # TODO deal with time-dependent data, etc.
        # Basically requires checking which variables are static, which aren't.
        # For non-static, requires repeating all geometries.
        # Call reset_index on multi-index to generate them as regular columns.
        df = ds[variables].to_dataframe(dim_order=dim_order)
        geometry = self.grid.to_shapely(dim)
        return gpd.GeoDataFrame(df, geometry=geometry, crs=self.grid.crs)

    def _binary_iterate(self, iterations: int, mask, value, border_value):
        if border_value == value:
            exterior = self.grid.exterior_faces
        else:
            exterior = None
        if mask is not None:
            mask = mask.values

        obj = self.obj
        if isinstance(obj, xr.DataArray):
            output = connectivity._binary_iterate(
                self.grid.face_face_connectivity,
                obj.values,
                value,
                iterations,
                mask,
                exterior,
                border_value,
            )
            da = obj.copy(data=output)
            return UgridDataArray(da, self.grid.copy())
        elif isinstance(obj, xr.Dataset):
            raise NotImplementedError
        else:
            raise ValueError("object should be a xr.DataArray")

    def binary_dilation(
        self,
        iterations: int = 1,
        mask=None,
        border_value=False,
    ):
        """
        Binary dilation can be used on a boolean array to expand the "shape" of
        features.

        Compare with :py:func:`scipy.ndimage.binary_dilation`.

        Parameters
        ----------
        iterations: int, default: 1
        mask: 1d array of bool, optional
        border_value: bool, default value: False

        Returns
        -------
        dilated: UgridDataArray
        """
        return self._binary_iterate(iterations, mask, True, border_value)

    def binary_erosion(
        self,
        iterations: int = 1,
        mask=None,
        border_value=False,
    ):
        """
        Binary erosion can be used on a boolean array to shrink the "shape" of
        features.

        Compare with :py:func:`scipy.ndimage.binary_erosion`.

        Parameters
        ----------
        iterations: int, default: 1
        mask: 1d array of bool, optional
        border_value: bool, default value: False

        Returns
        -------
        eroded: UgridDataArray
        """
        return self._binary_iterate(iterations, mask, False, border_value)

    def connected_components(self):
        """
        Every edge or face is given a component number. If all are connected,
        all will have the same number.

        Wraps :py:func:`scipy.sparse.csgraph.connected_components``.

        Returns
        -------
        labelled: UgridDataArray
        """
        _, labels = scipy.sparse.csgraph.connected_components(
            self.grid.face_face_connectivity
        )
        return UgridDataArray(
            xr.DataArray(labels, dims=[self.grid.face_dimension]),
            self.grid,
        )

    def reverse_cuthill_mckee(self):
        """
        Reduces bandwith of the connectivity matrix.

        Wraps :py:func:`scipy.sparse.csgraph.reverse_cuthill_mckee`.

        Returns
        -------
        reordered: Union[UgridDataArray, UgridDataset]
        """
        grid = self.grid
        reordered_grid, reordering = self.grid.reverse_cuthill_mckee()
        reordered_data = self.obj.isel({grid.face_dimension: reordering})
        # TODO: this might not work properly if e.g. centroids are stored in obj.
        # Not all metadata would be reordered.
        return UgridDataArray(
            reordered_data,
            reordered_grid,
        )

    def laplace_interpolate(
        self,
        xy_weights: bool = True,
        direct_solve: bool = False,
        drop_tol: float = None,
        fill_factor: float = None,
        drop_rule: str = None,
        options: dict = None,
        tol: float = 1.0e-5,
        maxiter: int = 250,
    ):
        """
        Fill gaps in ``data`` (``np.nan`` values) using Laplace interpolation.

        This solves Laplace's equation where where there is no data, with data
        values functioning as fixed potential boundary conditions.

        Note that an iterative solver method will be required for large grids.
        In this case, some experimentation with the solver settings may be
        required to find a converging solution of sufficient accuracy. Refer to
        the documentation of :py:func:`scipy.sparse.linalg.spilu` and
        :py:func:`scipy.sparse.linalg.cg`.

        Parameters
        ----------
        xy_weights: bool, default False.
            Wether to use the inverse of the centroid to centroid distance in
            the coefficient matrix. If ``False``, defaults to uniform
            coefficients of 1 so that each face connection has equal weight.
        direct_solve: bool, optional, default ``False``
            Whether to use a direct or an iterative solver or a conjugate gradient
            solver. Direct method provides an exact answer, but are unsuitable
            for large problems.
        drop_tol: float, optional, default None.
            Drop tolerance for ``scipy.sparse.linalg.spilu`` which functions as a
            preconditioner for the conjugate gradient solver.
        fill_factor: float, optional, default None.
            Fill factor for ``scipy.sparse.linalg.spilu``.
        drop_rule: str, optional default None.
            Drop rule for ``scipy.sparse.linalg.spilu``.
        options: dict, optional, default None.
            Remaining other options for ``scipy.sparse.linalg.spilu``.
        tol: float, optional, default 1.0e-5.
            Convergence tolerance for ``scipy.sparse.linalg.cg``.
        maxiter: int, default 250.
            Maximum number of iterations for ``scipy.sparse.linalg.cg``.

        Returns
        -------
        filled: UgridDataArray of floats
        """
        grid = self.grid
        da = self.obj
        if grid.topology_dimension != 2:
            raise NotImplementedError
        if len(da.dims) > 1 or da.dims[0] != grid.face_dimension:
            raise NotImplementedError

        connectivity = grid.face_face_connectivity.copy()
        if xy_weights:
            xy = grid.centroids
            coo = connectivity.tocoo()
            i = coo.row
            j = coo.col
            connectivity.data = 1.0 / np.linalg.norm(xy[j] - xy[i], axis=1)

        filled = laplace_interpolate(
            connectivity=connectivity,
            data=da.values,
            use_weights=xy_weights,
            direct_solve=direct_solve,
            drop_tol=drop_tol,
            fill_factor=fill_factor,
            drop_rule=drop_rule,
            options=options,
            tol=tol,
            maxiter=maxiter,
        )
        da_filled = da.copy(data=filled)
        return UgridDataArray(da_filled, grid)

    def to_dataset(self, optional_attributes: bool = False):
        """
        Converts this UgridDataArray or UgridDataset into a standard
        xarray.Dataset.

        The UGRID topology information is added as standard data variables.

        Parameters
        ----------
        optional_attributes: bool, default: False.
            Whether to generate the UGRID optional attributes.

        Returns
        -------
        dataset: UgridDataset
        """
        return self.grid.to_dataset(self.obj, optional_attributes)<|MERGE_RESOLUTION|>--- conflicted
+++ resolved
@@ -230,7 +230,6 @@
         )
         return self._raster(x, y, index)
 
-<<<<<<< HEAD
     def to_nonperiodic(self, xmax: float):
         """
         Convert this grid from a periodic grid (where the rightmost boundary shares its
@@ -244,7 +243,7 @@
         """
         grid, obj = self.grid.to_nonperiodic(xmax=xmax, obj=self.obj)
         return UgridDataArray(obj, grid)
-=======
+
     def intersect_line(
         self, start: Sequence[float], end: Sequence[float]
     ) -> xr.DataArray:
@@ -282,7 +281,6 @@
             The length along the linestring is returned as the "s" coordinate.
         """
         return self.grid.intersect_linestring(self.obj, linestring)
->>>>>>> 34f61447
 
     @property
     def crs(self):
